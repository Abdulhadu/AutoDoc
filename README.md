# AutoDoc

An AI-powered documentation generator for Python projects using Google's Gemini models via LangChain.

## Features

- Automatically scans Python codebases to generate comprehensive documentation
- Uses Google's Gemini models via LangChain for high-quality documentation
- Generates Markdown/HTML documentation for functions, classes, and modules
- Offers both CLI and Python API interfaces
- Configurable with YAML/JSON configuration files


## Demo
<<<<<<< HEAD
<!-- 
<video width="600" controls autoplay muted>
  <source src="AutoDoc/media/20250503-1314-30.1224495.mp4" type="video/mp4">
  Your browser does not support the video tag.
</video> -->
![AutoDoc Demo](/AutoDoc/media/AutoDoc/20250503-1314-30.1224495.gif)
=======

[▶️ Watch the demo video](AutoDoc/media/20250503-1314-30.1224495.mp4)

>>>>>>> e1b1aa8d

## Installation

```bash
pip install autodoc
```

For development:

```bash
git clone https://github.com/yourusername/autodoc.git
cd autodoc
pip install -e ".[dev]"
```

## Getting Started

### 1. Set up your API key

First, obtain a Google AI API key from [Google AI Studio](https://ai.google.dev/).

Set it as an environment variable:

```bash
export GOOGLE_API_KEY=""
```

### 2. Using the CLI

Generate documentation for a Python project:

```bash
autodoc generate --source ./my_project --output ./docs
# Or set the api key as an environment variable:
autodoc generate --source ./my_project --output ./docs --api-key ""
```

### 3. Using the Python API

```python
from autodoc import AutoDoc

# Initialize the documentation generator
doc_generator = AutoDoc(
    source_dir="./my_project",
    output_dir="./docs",
    config_file="autodoc.yaml"  # Optional
)

# Generate documentation
doc_generator.generate()
```

## Configuration

Create an `autodoc.yaml` file in your project root:

```yaml
# Source code settings
source:
  directories: 
    - src/
    - lib/
  exclude:
    - tests/
    - examples/

# AI model settings
ai:
  model: "models/gemini-1.5-flash"
  temperature: 0.2
  max_output_tokens: 8192

# Output settings
output:
  format: "markdown"  # or "html"
  index_title: "My Project Documentation"
  group_by: "module"  # or "type" or "flat"
```


## License

MIT License<|MERGE_RESOLUTION|>--- conflicted
+++ resolved
@@ -12,18 +12,12 @@
 
 
 ## Demo
-<<<<<<< HEAD
 <!-- 
 <video width="600" controls autoplay muted>
   <source src="AutoDoc/media/20250503-1314-30.1224495.mp4" type="video/mp4">
   Your browser does not support the video tag.
 </video> -->
 ![AutoDoc Demo](/AutoDoc/media/AutoDoc/20250503-1314-30.1224495.gif)
-=======
-
-[▶️ Watch the demo video](AutoDoc/media/20250503-1314-30.1224495.mp4)
-
->>>>>>> e1b1aa8d
 
 ## Installation
 
